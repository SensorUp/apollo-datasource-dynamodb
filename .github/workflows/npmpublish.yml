name: Npm Gpr Publish

on:
  push:
    branches:
      - main

jobs:
  build:
    runs-on: ubuntu-latest
    steps:
      - uses: actions/checkout@v1
      - uses: actions/setup-node@v1
        with:
<<<<<<< HEAD
          node-version: '12.x'
          registry-url: 'https://npm.pkg.github.com'
          # Defaults to the user or organization that owns the workflow file
          scope: '@SensorUp'
      - run: npm install
=======
          node-version: 10
          registry-url: https://npm.pkg.github.com/
          scope: '@sensorup'
      - run: npm ci
        env:
          NODE_AUTH_TOKEN: ${{secrets.GITHUB_TOKEN}}
      - run: npm test

  publish-gpr:
    needs: build
    runs-on: ubuntu-latest
    steps:
      - uses: actions/checkout@v1
      - uses: actions/setup-node@v1
        with:
          node-version: 10
          registry-url: https://npm.pkg.github.com/
          scope: '@sensorup'
      - run: npm ci
        env:
          NODE_AUTH_TOKEN: ${{secrets.GITHUB_TOKEN}}
>>>>>>> 58f013b4
      - run: npm publish
        env:
          NODE_AUTH_TOKEN: ${{secrets.GITHUB_TOKEN}}<|MERGE_RESOLUTION|>--- conflicted
+++ resolved
@@ -12,13 +12,6 @@
       - uses: actions/checkout@v1
       - uses: actions/setup-node@v1
         with:
-<<<<<<< HEAD
-          node-version: '12.x'
-          registry-url: 'https://npm.pkg.github.com'
-          # Defaults to the user or organization that owns the workflow file
-          scope: '@SensorUp'
-      - run: npm install
-=======
           node-version: 10
           registry-url: https://npm.pkg.github.com/
           scope: '@sensorup'
@@ -40,7 +33,6 @@
       - run: npm ci
         env:
           NODE_AUTH_TOKEN: ${{secrets.GITHUB_TOKEN}}
->>>>>>> 58f013b4
       - run: npm publish
         env:
           NODE_AUTH_TOKEN: ${{secrets.GITHUB_TOKEN}}